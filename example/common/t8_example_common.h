--- conflicted
+++ resolved
@@ -186,14 +186,11 @@
 void                t8_rotation_2d (const double x[3], double t,
                                     double x_out[3]);
 
-<<<<<<< HEAD
 void                t8_compressible (const double x_in[3], double t,
                                      double x_out[3]);
-=======
 /** Incompressible flow in unit cube */
 void                t8_incomp_cube_flow (const double x[3], double t,
                                          double x_out[3]);
->>>>>>> 43cf2652
 
 void                t8_stokes_flow_sphere_shell (const double x[3], double t,
                                                  double x_out[3]);
