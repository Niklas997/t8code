--- conflicted
+++ resolved
@@ -92,14 +92,11 @@
   if (eclass == T8_ECLASS_LINE) {
     cmesh = t8_cmesh_new_line_zigzag (sc_MPI_COMM_WORLD);
   }
-<<<<<<< HEAD
   else if (eclass == T8_ECLASS_PRISM) {
       cmesh = t8_cmesh_new_prism_geometry (sc_MPI_COMM_WORLD);
  //     cmesh = t8_cmesh_new_prism_deformed (sc_MPI_COMM_WORLD);
   //    cmesh = t8_cmesh_new_prism_cake_funny_oriented (sc_MPI_COMM_WORLD);
   }
-=======
->>>>>>> 8a64b800
   else {
     cmesh = t8_cmesh_new_hypercube (eclass, sc_MPI_COMM_WORLD, 0, 0);
   }
