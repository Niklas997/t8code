/*
  This file is part of t8code.
  t8code is a C library to manage a collection (a forest) of multiple
  connected adaptive space-trees of general element types in parallel.

  Copyright (C) 2015 the developers

  t8code is free software; you can redistribute it and/or modify
  it under the terms of the GNU General Public License as published by
  the Free Software Foundation; either version 2 of the License, or
  (at your option) any later version.

  t8code is distributed in the hope that it will be useful,
  but WITHOUT ANY WARRANTY; without even the implied warranty of
  MERCHANTABILITY or FITNESS FOR A PARTICULAR PURPOSE.  See the
  GNU General Public License for more details.

  You should have received a copy of the GNU General Public License
  along with t8code; if not, write to the Free Software Foundation, Inc.,
  51 Franklin Street, Fifth Floor, Boston, MA 02110-1301, USA.
*/

#include <sc_options.h>
#include <t8.h>
#include <t8_cmesh.h>
#include <t8_cmesh_triangle.h>
#include <t8_cmesh_vtk.h>

void
t8_read_triangle_file_build_cmesh (const char * prefix, int do_dup,
                                   int do_partition)
{
  t8_cmesh_t          cmesh;
  char                fileprefix[BUFSIZ];
  int                 mpirank, mpiret;

<<<<<<< HEAD
=======
  mpiret = sc_MPI_Comm_rank (sc_MPI_COMM_WORLD, &mpirank);
  SC_CHECK_MPI (mpiret);
>>>>>>> 42e5cd8a
  cmesh = t8_cmesh_from_triangle_file ((char *) prefix, do_partition,
                                       sc_MPI_COMM_WORLD, do_dup);
  if (cmesh != NULL) {
    t8_debugf ("Succesfully constructed cmesh from %s files.\n",
                           prefix);
    t8_debugf ("cmesh has:\n\t%lli triangles\n",
               (long long) t8_cmesh_get_num_trees (cmesh));
    snprintf (fileprefix, BUFSIZ, "%s_t8_triangle_%04d", prefix, mpirank);
    if (!t8_cmesh_vtk_write_file (cmesh, fileprefix, 1.)) {
      t8_debugf ("Wrote to file %s\n", fileprefix);
    }
    else {
      t8_debugf ("Error in writing cmesh vtk\n");
    }
    t8_cmesh_unref (&cmesh);
  }
  else {
    t8_debugf ("An error occured while reading %s files.\n", prefix);
  }
  fflush (stdout);
}

int main (int argc, char * argv[])
{
  int                 mpiret, parsed, partition;
  sc_options_t       *opt;
  const char         *prefix;
  char                usage[BUFSIZ];
  char                help[BUFSIZ];

  snprintf (usage, BUFSIZ, "Usage:\t%s <OPTIONS> <ARGUMENTS>",
            basename (argv[0]));
  snprintf (help, BUFSIZ, "This program reads a collection of .node, .ele and "
            ".neigh files created by the TRIANGLE program and constructs a "
            "t8code coarse mesh from them.\nAll three files must have the same prefix.\n\n%s\n\nExample: %s -f A1\nTo open the files A1.node, A1.ele and "
            "A1.neigh.\n", usage, basename(argv[0]));

  mpiret = sc_MPI_Init (&argc, &argv);
  SC_CHECK_MPI (mpiret);

  sc_init (sc_MPI_COMM_WORLD, 1, 1, NULL, SC_LP_ESSENTIAL);
  p4est_init (NULL, SC_LP_ESSENTIAL);
  t8_init (SC_LP_DEFAULT);

  opt = sc_options_new (argv[0]);
  sc_options_add_string (opt, 'f', "prefix", &prefix, "", "The prefix of the"
                         "triangle files.");
  sc_options_add_bool (opt, 'p', "Partition", &partition, 0, "If true"
                         "the generated cmesh is partitioned.");
  parsed =
      sc_options_parse (t8_get_package_id (), SC_LP_ERROR, opt, argc, argv);
  if (parsed < 0 || strcmp (prefix,"") == 0) {
    fprintf (stderr,"%s", help);
    return 1;
  }
  else {
    t8_read_triangle_file_build_cmesh (prefix, 0, partition);
    sc_options_print_summary (t8_get_package_id (), SC_LP_PRODUCTION, opt);
  }

  sc_options_destroy (opt);
  sc_finalize ();

  mpiret = sc_MPI_Finalize ();
  SC_CHECK_MPI (mpiret);
  return 0;
}<|MERGE_RESOLUTION|>--- conflicted
+++ resolved
@@ -34,11 +34,8 @@
   char                fileprefix[BUFSIZ];
   int                 mpirank, mpiret;
 
-<<<<<<< HEAD
-=======
   mpiret = sc_MPI_Comm_rank (sc_MPI_COMM_WORLD, &mpirank);
   SC_CHECK_MPI (mpiret);
->>>>>>> 42e5cd8a
   cmesh = t8_cmesh_from_triangle_file ((char *) prefix, do_partition,
                                        sc_MPI_COMM_WORLD, do_dup);
   if (cmesh != NULL) {
