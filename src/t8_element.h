--- conflicted
+++ resolved
@@ -136,7 +136,6 @@
 typedef void        (*t8_element_new_t) (void *ts_context,
                                          int length, t8_element_t ** elem);
 
-<<<<<<< HEAD
 /** Get the integer coordinates of the anchor node of an element */
 typedef void        (*t8_element_anchor_t) (const t8_element_t * elem,
                                             int anchor[3]);
@@ -146,11 +145,6 @@
  */
 typedef int         (*t8_element_root_len_t) (const t8_element_t * elem);
 
-=======
-typedef void        (*t8_element_anchor_t) (const t8_element_t * elem,
-                                            int anchor[3]);
-
->>>>>>> 8ee60ee0
 /** Deallocate space for the codimension-one boundary elements. */
 typedef void        (*t8_element_destroy_t) (void *ts_context,
                                              int length,
@@ -185,15 +179,10 @@
   t8_element_linear_id_t elem_set_linear_id; /**< Initialize an element from a given linear id. */
   t8_element_get_linear_id_t elem_get_linear_id; /**< Calculate the linear id of a given element. */
   t8_element_successor_t elem_successor; /**< Compute the successor of a given element */
-<<<<<<< HEAD
-
   t8_element_anchor_t elem_anchor; /**< Compute the anchor node of a given element */
   t8_element_root_len_t elem_root_len; /**< Compute the root length of a given element */
-=======
-  t8_element_anchor_t elem_anchor; /**< Compute the anchor node of a given element */
   t8_element_first_descendant_t elem_first_desc; /**< Compute an element's first descendant */
   t8_element_last_descendant_t elem_last_desc; /**< Compute an element's last descendant */
->>>>>>> 8ee60ee0
   /* these element routines have a context for memory allocation */
   t8_element_new_t    elem_new;         /**< Allocate space for one or more elements. */
   t8_element_destroy_t elem_destroy;    /**< Deallocate space for one or more elements. */
@@ -484,7 +473,6 @@
                                        const t8_element_t * elem,
                                        int anchor[3]);
 
-<<<<<<< HEAD
 /** Compute the root lenght of a given element, that is the length of
  * its level 0 ancestor.
  * \param [in] ts       The virtual table for this element class.
@@ -494,8 +482,6 @@
 int                 t8_element_root_len (t8_eclass_scheme_t * ts,
                                          const t8_element_t * elem);
 
-=======
->>>>>>> 8ee60ee0
 /** Allocate memory for an array of elements of a given class.
  * \param [in] ts       The virtual table for this element class.
  * \param [in] length   The number of elements to be allocated.
