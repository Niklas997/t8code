--- conflicted
+++ resolved
@@ -571,13 +571,6 @@
  * \param [in] eclass       This element class determines the dimension and
  *                          the type trees used.
  * \param [in] num_trees    The number of trees to use.
-<<<<<<< HEAD
- * \param [in] comm         The MPI_Communicator associated to the cmesh.
- * \return                  A valid cmesh, as if _init and _commit had been called.
- */
-t8_cmesh_t          t8_cmesh_new_bigmesh (t8_eclass_t eclass, int num_trees,
-                                          sc_MPI_Comm comm, int do_dup);
-=======
  * \param [in] comm         The MPI_Communicator used to commit the cmesh.
  * \return                  A valid cmesh, as if _init and _commit had been called.
  */
@@ -609,7 +602,6 @@
                                                   int y_periodic,
                                                   int z_periodic,
                                                   sc_MPI_Comm comm);
->>>>>>> dcea8299
 
 T8_EXTERN_C_END ();
 
