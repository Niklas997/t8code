--- conflicted
+++ resolved
@@ -281,16 +281,12 @@
         is_family = 0;
 #endif
       }
-<<<<<<< HEAD
       T8_ASSERT (!is_family || tscheme->t8_element_is_family ((const t8_element_t **) elements_from));
-=======
-      T8_ASSERT (!is_family || tscheme->t8_element_is_family (elements_from));
       /* Pass the element, or the family to the adapt callback.
        * The output will be > 0 if the element should be refined
        *                    = 0 if the element should remain as is
        *                    < 0 if we passed a family and it should get coarsened.
        */
->>>>>>> 2b17b705
       refine =
         forest->set_adapt_fn (forest, forest->set_from, ltree_id,
                               el_considered, tscheme, num_elements,
