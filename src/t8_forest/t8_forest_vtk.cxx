--- conflicted
+++ resolved
@@ -498,8 +498,13 @@
                                       void **data, T8_VTK_KERNEL_MODUS modus)
 {
   if (modus == T8_VTK_KERNEL_EXECUTE) {
-    fprintf (vtufile, "%llu ", element_index + tree->elements_offset +
-             (long long) t8_forest_get_first_local_element_id (forest));
+    if (!is_ghost) {
+      fprintf (vtufile, "%llu ", element_index + tree->elements_offset +
+               (long long) t8_forest_get_first_local_element_id (forest));
+    }
+    else {
+      fprintf (vtufile, "%llu ", -1);
+    }
     *columns += 1;
   }
   return 1;
@@ -780,12 +785,8 @@
       T8_VTK_LOCIDX;
     freturn = t8_forest_vtk_write_cell_data (forest, vtufile, "element_id",
                                              datatype, "", 8,
-<<<<<<< HEAD
                                              t8_forest_vtk_cells_elementid_kernel,
                                              write_ghosts);
-=======
-                                             t8_forest_vtk_cells_elementid_kernel, 1);
->>>>>>> 87352ca1
     if (!freturn) {
       goto t8_forest_vtk_cell_failure;
     }
