--- conflicted
+++ resolved
@@ -588,11 +588,8 @@
   int                 iface, num_faces;
   int                 num_face_children, max_num_face_children = 0;
   int                 ichild, owner;
-<<<<<<< HEAD
   sc_array_t          owners;
-=======
   int                 is_atom;
->>>>>>> 65d643ea
 
   last_class = T8_ECLASS_COUNT;
   num_local_trees = t8_forest_get_num_local_trees (forest);
@@ -634,7 +631,6 @@
         neigh_class =
           t8_forest_element_neighbor_eclass (forest, itree, elem, iface);
         neigh_scheme = t8_forest_get_eclass_scheme (forest, neigh_class);
-<<<<<<< HEAD
         if (ghost_method == 0) {
           /* Use half neighbors */
           /* Get the number of face children of the element at this face */
@@ -657,42 +653,21 @@
             last_class = neigh_class;
             prev_neigh_scheme = neigh_scheme;
           }
-          /* TODO: We cannot construct the half neighbors, if the maximum level on
-           *      our or the neighbor side is reached! */
-=======
-        /* Get the number of face children of the element at this face */
-        num_face_children = ts->t8_element_num_face_children (elem, iface);
-        if (is_atom) {
-          /* If this element has the maximum possible level, we will not refine
-           * it into children and only consider its direct neighbor */
-          num_face_children = 1;
-        }
-        /* regrow the half_neighbors array if neccessary.
-         * We also need to reallocate it, if the element class of the neighbor
-         * changes */
-        if (max_num_face_children < num_face_children ||
-            last_class != neigh_class) {
-          if (max_num_face_children > 0) {
-            /* Clean-up memory */
-            prev_neigh_scheme->t8_element_destroy (max_num_face_children,
-                                                   half_neighbors);
-            T8_FREE (half_neighbors);
+          if (!is_atom) {
+            /* Construct each half size neighbor */
+            neighbor_tree =
+              t8_forest_element_half_face_neighbors (forest, itree, elem,
+                                                     half_neighbors, iface,
+                                                     num_face_children);
           }
-          half_neighbors = T8_ALLOC (t8_element_t *, num_face_children);
-          /* Allocate memory for the half size face neighbors */
-          neigh_scheme->t8_element_new (num_face_children, half_neighbors);
-          max_num_face_children = num_face_children;
-          last_class = neigh_class;
-          prev_neigh_scheme = neigh_scheme;
-        }
-        if (!is_atom) {
->>>>>>> 65d643ea
-          /* Construct each half size neighbor */
-          neighbor_tree =
-            t8_forest_element_half_face_neighbors (forest, itree, elem,
-                                                   half_neighbors, iface,
-                                                   num_face_children);
-<<<<<<< HEAD
+          else {
+            int                 dummy_neigh_face;
+            /* This element has maximum level, we only construct its neighbor */
+            neighbor_tree =
+              t8_forest_element_face_neighbor (forest, itree, elem,
+                                               half_neighbors[0], iface,
+                                               &dummy_neigh_face);
+          }
           if (neighbor_tree >= 0) {
             /* If there exist face neighbor elements (we are not at a domain boundary */
             /* Find the owner process of each face_child */
@@ -707,28 +682,6 @@
                 /* Add the element as a remote element */
                 t8_ghost_add_remote (forest, ghost, owner, itree, elem);
               }
-=======
-        }
-        else {
-          /* This element has maximum level, we only construct its neighbor */
-          neighbor_tree =
-            t8_forest_element_face_neighbor (forest, itree, elem,
-                                             half_neighbors[0], iface);
-        }
-        if (neighbor_tree >= 0) {
-          /* If there exist face neighbor elements (we are not at a domain boundary */
-          /* Find the owner process of each face_child */
-          for (ichild = 0; ichild < num_face_children; ichild++) {
-            /* find the owner */
-            owner =
-              t8_forest_element_find_owner (forest, neighbor_tree,
-                                            half_neighbors[ichild],
-                                            neigh_class);
-            T8_ASSERT (0 <= owner && owner < forest->mpisize);
-            if (owner != forest->mpirank) {
-              /* Add the element as a remote element */
-              t8_ghost_add_remote (forest, ghost, owner, itree, elem);
->>>>>>> 65d643ea
             }
           }
         }                       /* end ghost_method 0 */
@@ -1412,7 +1365,7 @@
   ghost = forest->ghosts;
 
   /* Construct the remote elements and processes. */
-  t8_forest_ghost_fill_remote (forest, ghost, 1);
+  t8_forest_ghost_fill_remote (forest, ghost, 0);
 
   /* Start sending the remote elements */
   send_info = t8_forest_ghost_send_start (forest, ghost, &requests);
