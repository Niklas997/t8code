--- conflicted
+++ resolved
@@ -348,15 +348,12 @@
   const t8_locidx_t   num_ghosts = t8_forest_get_num_ghosts (forest_from);
   sc_array_t          markers;
   t8_locidx_list_t    elements_that_do_not_refine;
-<<<<<<< HEAD
   t8_locidx_list_iterator_t list_iterator;
   /* Keeping track of whether this process is finished and
    * whether all processes are finished. */
   int                 done_locally = 0, done_globally = 0;
   /* The current communicator */
   const sc_MPI_Comm   comm = t8_forest_get_mpicomm (forest_from);
-=======
->>>>>>> 9dc72734
 
   /* Initialize refinement markers for all elements and ghosts */
   sc_array_init_size (&markers, sizeof (short),
@@ -410,11 +407,7 @@
 
   /* We are now done with the iterations and updated all markers. */
 
-<<<<<<< HEAD
   /* clean-up the list */
-=======
-  /* clean-up the indices that we allocated for the list */
->>>>>>> 9dc72734
   t8_locidx_list_reset (&elements_that_do_not_refine);
 
   /* We can now finally refine and coarsen the elements according to the markers.
