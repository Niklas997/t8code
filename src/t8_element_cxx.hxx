--- conflicted
+++ resolved
@@ -374,7 +374,6 @@
                                                 t8_element_t * boundary,
                                                 const t8_eclass_scheme_c *
                                                 boundary_scheme) = 0;
-<<<<<<< HEAD
 
   /** Construct the first descendant of an element that touches a given face.
    * \param [in] elem      The input element.
@@ -403,14 +402,12 @@
                                                        last_desc) = 0;
 
   /* TODO: document better */
-=======
   /* TODO: document better.
    *        Do we need this functino at all?
    *        If not remove it. If so, what to do with prisms and pyramids?
    *        Here the boundary elements are of different eclasses, so we cannot
    *        store them in an array...
    */
->>>>>>> 252f5b52
 /** Construct all codimension-one boundary elements of a given element. */
   virtual void        t8_element_boundary (const t8_element_t * elem,
                                            int min_dim, int length,
