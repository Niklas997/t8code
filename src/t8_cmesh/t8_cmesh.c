--- conflicted
+++ resolved
@@ -23,16 +23,12 @@
 #include <t8_refcount.h>
 #include <t8_shmem.h>
 #include <t8_cmesh.h>
-<<<<<<< HEAD
-#include <t8_cmesh/t8_cmesh_types.h>
 #ifdef T8_WITH_METIS
 #include <metis.h>
 #endif
-=======
 #include <t8_cmesh_vtk.h>
 #include "t8_cmesh_types.h"
 #include "t8_cmesh_trees.h"
->>>>>>> e99ca365
 
 /** \file t8_cmesh.c
  *
@@ -631,7 +627,6 @@
   return cmesh_in;
 }
 
-<<<<<<< HEAD
 #ifdef T8_WITH_METIS
 void
 t8_cmesh_reorder (t8_cmesh_t cmesh, sc_MPI_Comm comm)
@@ -737,41 +732,8 @@
 }
 #endif
 
-void
-t8_cmesh_commit (t8_cmesh_t cmesh)
-{
-  int                 mpiret;
-  sc_MPI_Comm         comm_dup;
-
-  T8_ASSERT (cmesh != NULL);
-  T8_ASSERT (cmesh->mpicomm != sc_MPI_COMM_NULL);
-  T8_ASSERT (!cmesh->committed);
-  T8_ASSERT (cmesh->num_trees > 0);
-
-  T8_ASSERT (cmesh->num_trees == cmesh->inserted_trees);
-  T8_ASSERT (cmesh->num_ghosts == cmesh->inserted_ghosts);
-  cmesh->committed = 1;
-
-  /* dup communicator if requested */
-  if (cmesh->do_dup) {
-    mpiret = sc_MPI_Comm_dup (cmesh->mpicomm, &comm_dup);
-    SC_CHECK_MPI (mpiret);
-    cmesh->mpicomm = comm_dup;
-  }
-
-  /* query communicator new */
-  mpiret = sc_MPI_Comm_size (cmesh->mpicomm, &cmesh->mpisize);
-  SC_CHECK_MPI (mpiret);
-  mpiret = sc_MPI_Comm_rank (cmesh->mpicomm, &cmesh->mpirank);
-  SC_CHECK_MPI (mpiret);
-}
-
-t8_topidx_t
-t8_cmesh_get_num_corners (t8_cmesh_t cmesh)
-=======
 static void
 t8_cmesh_free_treecount (t8_cmesh_t cmesh)
->>>>>>> e99ca365
 {
   SC_SHMEM_FREE (cmesh->tree_offsets, cmesh->mpicomm);
 }
